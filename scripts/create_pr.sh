--- conflicted
+++ resolved
@@ -3,16 +3,10 @@
 # Usage: VERSION=0.6.15 ./create_pr.sh
 # This script assumes that the following tools are installed:
 # - ambr: A tool for editing Cargo.toml files (install with 'cargo install amber')
-<<<<<<< HEAD
-# - gt: the Graphite Dev tool for creating and managing GitHub pull requests - this requires Graphite.dev to be installed/configured/active on the branch
-# - gh: GitHub CLI for interacting with GitHub repositories
-# - cargo: Rust's package manager and build system (install using rustup)
-=======
 # - gt: A tool for creating and managing GitHub pull requests
 # - gh: GitHub CLI for interacting with GitHub
 # - cargo: Rust's package manager and build system
 # - play: A command-line audio player for playing notification sounds
->>>>>>> 778361c2
 
 # Exits immediately if a command exits with a non-zero status
 set -euo pipefail
@@ -35,11 +29,7 @@
 log "VERSION is set to $VERSION"
 
 # Check if required tools are installed
-<<<<<<< HEAD
-command -v ambr >/dev/null 2>&1 || error "ambr is not installed. Please install with 'cargo install ambr' before running this script."
-=======
 command -v ambr >/dev/null 2>&1 || error "ambr is not installed. Please install it before running this script."
->>>>>>> 778361c2
 command -v gt >/dev/null 2>&1 || error "gt is not installed. Please install it before running this script."
 command -v gh >/dev/null 2>&1 || error "gh is not installed. Please install it before running this script."
 
@@ -60,11 +50,7 @@
 cargo clippy -- -D warnings
 
 # Run tests
-<<<<<<< HEAD
-log "Running cargo tests"
-=======
 log "Running cargo test"
->>>>>>> 778361c2
 cargo test
 
 # Create a pull request
